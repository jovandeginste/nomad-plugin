package org.jenkinsci.plugins.nomad;

import org.junit.Before;
import org.junit.Test;

import java.util.Collections;
import static org.junit.Assert.assertTrue;

/**
 * @author Yegor Andreenko
 */
public class NomadApiTest {

    NomadApi nomadApi = new NomadApi("http://localhost");
    NomadSlaveTemplate slaveTemplate = new NomadSlaveTemplate(
            "300", "256", "100",
            null, "remoteFs", "3",
<<<<<<< HEAD
            "ams", "0", "image", "dc01"
=======
            "ams", "0", "image", "dc01", "none", "none"
>>>>>>> 310369e7
    );

    private NomadCloud nomadCloud = new NomadCloud(
            "nomad",
            "nomadUrl",
            "jenkinsUrl",
            "slaveUrl",
            Collections.singletonList(slaveTemplate));

    @Before
    public void setup() {
        slaveTemplate.setCloud(nomadCloud);
    }

    @Test
    public void testStartSlave() {
        String job = nomadApi.buildSlaveJob("slave-1","secret", slaveTemplate);

        assertTrue(job.contains("\"Region\":\"ams\""));
        assertTrue(job.contains("\"CPU\":300"));
        assertTrue(job.contains("\"MemoryMB\":256"));
        assertTrue(job.contains("\"DiskMB\":100"));
        assertTrue(job.contains("\"GetterSource\":\"slaveUrl\""));
    }

}<|MERGE_RESOLUTION|>--- conflicted
+++ resolved
@@ -15,11 +15,7 @@
     NomadSlaveTemplate slaveTemplate = new NomadSlaveTemplate(
             "300", "256", "100",
             null, "remoteFs", "3",
-<<<<<<< HEAD
-            "ams", "0", "image", "dc01"
-=======
             "ams", "0", "image", "dc01", "none", "none"
->>>>>>> 310369e7
     );
 
     private NomadCloud nomadCloud = new NomadCloud(
